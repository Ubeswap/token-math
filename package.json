{
  "name": "@ubeswap/token-math",
  "license": "MIT",
<<<<<<< HEAD
  "version": "0.1.3",
=======
  "version": "3.0.0",
>>>>>>> 0385d5a3
  "description": "⚒️ A library for token math.",
  "main": "dist/index.js",
  "typings": "dist/index.d.ts",
  "files": [
    "dist"
  ],
  "repository": "https://github.com/Ubeswap/token-math.git",
  "keywords": [
    "uniswap",
    "ethereum",
    "token",
    "ubeswap"
  ],
  "module": "dist/token-math.esm.js",
  "scripts": {
    "build": "tsdx build",
    "start": "tsdx watch",
    "test": "tsdx test",
    "prepublishOnly": "tsdx build",
    "prepare": "husky install"
  },
  "dependencies": {
    "@types/bn.js": "^5.1.0",
    "big.js": "^6.1.1",
    "bn.js": "^5.2.0",
    "decimal.js-light": "^2.5.0",
    "jsbi": "^3.1.4",
    "tiny-invariant": "^1.1.0",
    "toformat": "^2.0.0"
  },
  "devDependencies": {
    "@types/big.js": "^6.1.1",
    "@types/jest": "^26.0.23",
    "husky": ">=6",
    "lint-staged": ">=10",
    "prettier": "^2.3.1",
    "tsdx": "^0.14.1"
  },
  "engines": {
    "node": ">=10"
  },
  "prettier": {},
  "lint-staged": {
    "*.{css,html,js,json,jsx,md,sass,scss,ts,tsx,vue,yaml,yml}": "prettier --write"
  }
}<|MERGE_RESOLUTION|>--- conflicted
+++ resolved
@@ -1,11 +1,7 @@
 {
   "name": "@ubeswap/token-math",
   "license": "MIT",
-<<<<<<< HEAD
-  "version": "0.1.3",
-=======
   "version": "3.0.0",
->>>>>>> 0385d5a3
   "description": "⚒️ A library for token math.",
   "main": "dist/index.js",
   "typings": "dist/index.d.ts",
